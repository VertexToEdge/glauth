--- conflicted
+++ resolved
@@ -5,13 +5,11 @@
 # General configuration.
 debug = true
 #syslog = true
-<<<<<<< HEAD
+
 #################
-
-=======
 # yubikeyclientid = "yubi-api-clientid"
 # yubikeysecret = "yubi-api-secret"
->>>>>>> d410b019
+
 #################
 # Server configuration.
 #
